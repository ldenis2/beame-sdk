--- conflicted
+++ resolved
@@ -1,10 +1,6 @@
 {
   "name": "beame-sdk",
-<<<<<<< HEAD
-  "version": "2.0.56",
-=======
   "version": "2.0.60",
->>>>>>> d8000211
   "description": "Beame.io SDK - x509 certificates and tunnelling traffic to your servers",
   "main": "index.js",
   "engine": "node >= 6.9.0",
