--- conflicted
+++ resolved
@@ -1,10 +1,6 @@
 {
   "name": "beame-sdk",
-<<<<<<< HEAD
-  "version": "1.0.39",
-=======
   "version": "1.1.3",
->>>>>>> 5a9bff7e
   "description": "Beame.io SDK - x509 certificates and tunnelling traffic to your servers",
   "main": "main.js",
   "engine": "node >= 4.4.0",
