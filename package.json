--- conflicted
+++ resolved
@@ -1,10 +1,6 @@
 {
   "name": "beame-sdk",
-<<<<<<< HEAD
-  "version": "1.0.29",
-=======
   "version": "1.0.30",
->>>>>>> 9fde6a9c
   "description": "run provision tests",
   "main": "main.js",
   "engine": "node >= 4.4.0",
