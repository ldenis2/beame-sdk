{
  "name": "beame-sdk",
<<<<<<< HEAD
  "version": "1.0.31",
  "description": "run provision tests",
=======
  "version": "1.0.34",
  "description": "Beame.io SDK - x509 certificates and tunnelling traffic to your servers",
>>>>>>> d816cb57
  "main": "main.js",
  "engine": "node >= 4.4.0",
  "scripts": {
    "test": "node ./tests/testFullCycle.js"
  },
  "bin": {
    "beame": "src/cli/beame.js"
  },
  "repository": {
    "type": "git",
    "url": "git@github.com:beameio/beame-sdk.git"
  },
  "keywords": [
    "beame"
  ],
  "author": "az",
  "license": "MIT",
  "bugs": {
    "url": "https://github.com/beameio/beame-sdk/issues"
  },
  "homepage": "https://github.com/beameio/beame-sdk#readme",
  "dependencies": {
    "async": "^2.0.0-rc.6",
    "cli-table2": "0.2.0",
    "debug": "^2.2.0",
    "jmespath": "^0.15.0",
    "minimist": "^1.2.0",
    "mkdir": "0.0.2",
    "mkdirp": "^0.5.1",
    "node-archiver": "^0.3.0",
    "node-rsa": "^0.4.0",
    "node-uuid": "^1.4.7",
    "pem": "^1.8.3",
    "request": "^2.72.0",
    "socket.io": "^1.4.8",
    "socket.io-client": "^1.4.6",
    "sprintf": "^0.1.5",
    "underscore": "^1.8.3",
    "x509": "^0.2.6"
  },
  "directories": {
    "test": "tests"
  }
}<|MERGE_RESOLUTION|>--- conflicted
+++ resolved
@@ -1,12 +1,7 @@
 {
   "name": "beame-sdk",
-<<<<<<< HEAD
-  "version": "1.0.31",
-  "description": "run provision tests",
-=======
   "version": "1.0.34",
   "description": "Beame.io SDK - x509 certificates and tunnelling traffic to your servers",
->>>>>>> d816cb57
   "main": "main.js",
   "engine": "node >= 4.4.0",
   "scripts": {
