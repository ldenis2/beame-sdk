--- conflicted
+++ resolved
@@ -1,10 +1,6 @@
 {
   "name": "beame-sdk",
-<<<<<<< HEAD
-  "version": "1.0.24",
-=======
   "version": "1.0.27",
->>>>>>> 6304d5a4
   "description": "run provision tests",
   "main": "main.js",
   "engine": "node >= 4.4.0",
