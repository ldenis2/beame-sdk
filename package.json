--- conflicted
+++ resolved
@@ -1,10 +1,6 @@
 {
   "name": "beame-api",
-<<<<<<< HEAD
-  "version": "1.0.11",
-=======
-  "version": "1.0.17",
->>>>>>> 38b7a025
+  "version": "1.0.10",
   "description": "run provision tests",
   "main": "main.js",
   "engine": "node >= 4.4.0",
