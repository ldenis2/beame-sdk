/**
 * Created by zenit1 on 20/09/2016.
 */
"use strict";

class CommonUtils {

	static timeStamp() {
		function pad(n) {
			return n < 10 ? "0" + n : n;
		}

		let d     = new Date(),
		    dash  = "-",
		    colon = ":";

		return d.getFullYear() + dash +
			pad(d.getMonth() + 1) + dash +
			pad(d.getDate()) + " " +
			pad(d.getHours()) + colon +
			pad(d.getMinutes()) + colon +
			pad(d.getSeconds());
	}


	//noinspection JSUnusedGlobalSymbols
	static timeStampShort() {
		function pad(n) {
			return n < 10 ? "0" + n : n;
		}

		let d = new Date();

		return d.getFullYear() +
			pad(d.getMonth() + 1) +
			pad(d.getDate()) +
			pad(d.getHours()) +
			pad(d.getMinutes()) +
			pad(d.getSeconds());
	}

	static stringify(obj, format) {
		//noinspection NodeModulesDependencies,ES6ModulesDependencies
		return format ? JSON.stringify(obj, null, 2) : JSON.stringify(obj);
	}

	static parse(obj) {
		try {
			//noinspection NodeModulesDependencies,ES6ModulesDependencies
			return typeof obj == "object" ? obj : JSON.parse(obj);
		}
		catch (error) {
			console.error(`CommonUtils::parse - failed to parse data:`, error);
			return null;
		}

	}

	static randomPassword(length) {
		let len     = length || 16;
		const chars = "abcdefghijklmnopqrstuvwxyz!@#$%^&*()-+<>ABCDEFGHIJKLMNOP1234567890";
		let pass    = "";
		for (let x = 0; x < len; x++) {
			let i = Math.floor(Math.random() * chars.length);
			pass += chars.charAt(i);
		}

		return pass;
	}

	//noinspection JSUnusedGlobalSymbols
	static randomBytes(len) {
		const crypto = require('crypto');

		crypto.randomBytes(len || 256, (error, buf) => {
				if (error) {
					return null;
				}
				return buf.toString('hex');
			}
		);

	}

	/**
	 *
	 * @param {number|null} [upper]
	 * @returns {number}
	 */
	static randomTimeout(upper) {
		return Math.floor((Math.random() * (upper || 10)) + 1) * 1000 * Math.random()
	}

	static addDays(date, days) {
		let result = new Date(date || new Date());
		result.setDate(result.getDate() + days);
		return result;
	}

	/**
	 *
	 * @param data
	 * @param {String|null} [alg] => hash algorithm
	 * @param {String|null} [dig] => hash digest
	 * @returns {*}
	 */
	static generateDigest(data, alg, dig) {
		let str = CommonUtils.isObject(data) ? CommonUtils.stringify(data, false) : data;
		return require('crypto').createHash(alg || 'sha256').update(str).digest(dig || 'hex');
	}

	//noinspection JSUnusedGlobalSymbols
	/**
	 * @param {Object} obj
	 * @returns {boolean}
	 */
	static isObjectEmpty(obj) {
		return Object.keys(obj).length === 0;
	}

	static isObject(obj) {
		return typeof obj === 'object';
	}

	static promise2callback(promise, callback) {
		if (!callback) {
			return;
		}
		promise
			.then(data => callback(null, data))
			.catch(error => callback(error, null));
	}

	//noinspection JSUnusedGlobalSymbols
	static filterHash(obj, predicate) {
		let ret = {};
		for (let k in obj) {
			//noinspection JSUnfilteredForInLoop
			let v = obj[k];//noinspection JSUnfilteredForInLoop
			if (predicate(k, v)) {//noinspection JSUnfilteredForInLoop
				ret[k] = v;
			}
		}
		return ret;
	}

	static isResponseSuccess(statusCode) {
		return statusCode >= 200 && statusCode < 300;
	}

	static getSequelizeBinaryPath(sequelizeModule) {
		const path = require('path');
		return path.join(path.dirname(path.dirname(sequelizeModule)), '.bin', 'sequelize');
	}

	//noinspection JSUnusedGlobalSymbols
	static runSequilizeCmd(sequelizeModule, args, dirname) {
		const os       = require('os');
		const execFile = require('child_process').execFile;
		const path     = require('path');

		const _commonSequelizeArgs = () => {
			let result = [];
			['migrations', 'seeders', 'models'].forEach(what => {
				result.push(`--${what}-path`);
				result.push(path.join(dirname, what));
			});
			return result;
		};

		args.splice.apply(args, [1, 0].concat(_commonSequelizeArgs()));

		return new Promise((resolve, reject) => {

			if (os.platform() == 'win32') {

				let cmdArgs = ["/c", this.getSequelizeBinaryPath(sequelizeModule)],
				    allArgs = cmdArgs.concat(args);


				execFile('cmd', allArgs, (error) => {
					if (error) {
						reject(error);
						return;
					}
					resolve();
				});
			}
			else {

				execFile(this.getSequelizeBinaryPath(sequelizeModule), args, (error) => {
					if (error) {
						reject(error);
						return;
					}
					resolve();
				});
			}
		});
	}

	/**
	 * @param {Number|null|undefined} [fuzz] in seconds
	 * @param retries
	 */
	static validateMachineClock(fuzz,retries = 3) {
		const ntpClient        = require('ntp-client'),
		      defaultClockFuzz = require('../../config/Config').defaultAllowedClockDiff;


		return new Promise((resolve) => {
				ntpClient.getNetworkTime("pool.ntp.org", 123, (err, date) => {
					if (err) {

						if(retries == 0){
							console.error(err);
							resolve();
							return;
						}

						retries--;

						return CommonUtils.validateMachineClock(fuzz,retries);
					}

					let local = Date.now(),
					    diff  = Math.abs((date.getTime() - local) / 1000);

					let isTimeValid = diff <= (fuzz || defaultClockFuzz);

					// console.log("Current ntp time : ",date);
					//
					// console.log("Current machine time : ",local);
					//
					// console.log("diff is : ",(date.getTime() - local)/1000);

					if(!isTimeValid)
<<<<<<< HEAD
						 console.warn(`Machine clock incorrect, diff vs ntp is ${diff} seconds, installation may fail due to timimg issue`);
=======
						 console.warn(`Machine clock incorrect, diff vs ntp is ${diff} seconds, installation may fail due to timing issue`);
>>>>>>> ccc7fc15

					resolve()
				});
			}
		);


	}

	static escapeXmlString(str){
		return str.replace(/&/g, '&amp;')
			.replace(/</g, '&lt;')
			.replace(/>/g, '&gt;')
			.replace(/"/g, '&quot;')
			.replace(/'/g, '&apos;');

	}
}

module.exports = CommonUtils;<|MERGE_RESOLUTION|>--- conflicted
+++ resolved
@@ -235,11 +235,7 @@
 					// console.log("diff is : ",(date.getTime() - local)/1000);
 
 					if(!isTimeValid)
-<<<<<<< HEAD
-						 console.warn(`Machine clock incorrect, diff vs ntp is ${diff} seconds, installation may fail due to timimg issue`);
-=======
 						 console.warn(`Machine clock incorrect, diff vs ntp is ${diff} seconds, installation may fail due to timing issue`);
->>>>>>> ccc7fc15
 
 					resolve()
 				});
