--- conflicted
+++ resolved
@@ -306,7 +306,7 @@
  */
 function encrypt(data, targetFqdn, signingFqdn, callback) {
 
-	if (typeof data != 'string') {
+	if(typeof data != 'string') {
 		throw new Error("encrypt(): data must be string");
 	}
 
@@ -371,12 +371,7 @@
 	logger.error("sign data with fqdn, element not found ");
 	return null;
 }
-<<<<<<< HEAD
-sign.toText = x=>x;
-
-=======
 sign.toText = obj2base64;
->>>>>>> 80f79f00
 /**
  * Checks signature.
  * @public
@@ -428,11 +423,8 @@
 	CommonUtils.promise2callback(_checkSignature(data), callback);
 
 }
-<<<<<<< HEAD
-//endregion
-=======
+//endregion
 
 function obj2base64(o) {
 	return Buffer(CommonUtils.stringify(o, false)).toString('base64');
-}
->>>>>>> 80f79f00
+}