"use strict";

const express = require('express');
const appExpress = express();
// This require is only cause the example is inside the beame-sdk repository, you will be using require('beame-sdk');

const config = require('../../config/Config');
const module_name = config.AppModules.BeameServer;
const BeameLogger = require('../utils/Logger');
const logger = new BeameLogger(module_name);
const path = require('path');
let defaultSharedFolder = path.resolve(__dirname, "../../examples/public/shared");
const defaultPublicDir = path.resolve(__dirname, "../../examples/public");
const beameSDK = new require('../../index.js');
/**
 * run sample chat on given fqdn
 * @param {String} fqdn
 */

function runDemoServer(fqdn, sharedFolder) {

	if (sharedFolder) {
		logger.debug("Custom folder specified");
		defaultSharedFolder = path.normalize(sharedFolder + "/");
	}

	beameSDK.BaseHttpsServer(fqdn,  appExpress, function (data, app) {
		if (config.PinAtomPKbyDefault) {
			var pinning = require('./pinning');
			var header = pinning.createPublicKeyPinningHeader(fqdn, true, true);

			appExpress.use(function (req, resp, next) {
				resp.setHeader('Public-Key-Pins', header);
				next();
			});
		}

		//noinspection JSUnresolvedFunction
		appExpress.use(express.static(defaultPublicDir));

		var serveIndex = require('serve-index');

		if (fqdn.indexOf(".l.") > 0)
			logger.info(`\nServer started on local address: \nhttps://${fqdn}:${app.address().port} \n`);
		else
			logger.info(`\nServer started on publicly accessible address: \nhttps://${fqdn} \n`);


		appExpress.use('/shared', express.static(defaultSharedFolder));
		appExpress.use('/shared', serveIndex(defaultSharedFolder, {'icons': true}));
		logger.debug(`Server Local Directory ${defaultSharedFolder}`);


		//noinspection JSUnusedLocalSymbols
		app.on("request", function (req, resp) {
			logger.debug("On Request", {hostname: fqdn, method: req.method, url: req.url, headers: req.headers});
		});

		//noinspection JSUnusedLocalSymbols
		app.on("upgrade", function (req, resp) {
			logger.debug("On upgrade", {hostname: fqdn, method: req.method, url: req.url, headers: req.headers});
		});

		var socketio = require('socket.io')(app);
		var chat = require('../../examples/chat/chatserver.js')(socketio);
	});
}


function runLoggingServer(fqdn) {

	new beameSDK.BeameServer(fqdn, (req, resp) =>{
		resp.writeHead(200, {'Content-Type': 'text/plain', 'Server': 'Beame.io test server'});
		resp.end('hello world\n');
		console.log("On beame server request", {
			fqdn: fqdn,
			method: req.method,
			url: req.url,
			headers: req.headers
		});
	},  (data, app) => {
		logger.info(`Server started on ${fqdn}`);
		logger.debug("BeameServer callback got data", data);



		/*var socketio = require('socket.io')(app);
		//noinspection JSUnresolvedFunction
		socketio.set('transports', ['websocket']);

		//noinspection JSUnresolvedFunction
		socketio.on('connection', function (socket) {
			logger.debug("Socketio connection", {fqdn: fqdn});
			socket.emit('iping', {hello: 'world'});
			socket.on('ipong', function () {
				socket.emit('iping', {hello: 'world'});
			});
<<<<<<< HEAD
		});
	});
}

/**
 * launch chat server on given fqdn
 * @param {String} edgeClientFqdn
 * @param {String} [sharedFolder]
 */
function launchChat(edgeClientFqdn, sharedFolder) {
	if (sharedFolder) {
		logger.debug("Custom folder specified");
		defaultSharedFolder = path.normalize(sharedFolder + "/");
	}
	runSampleChat(edgeClientFqdn);
}

/**
 * create developer hierarchy atom/edge client , if not exists, and launch chat server first edge client
 * @param {String} [sharedFolder]
 */
function launchFirstChat(sharedFolder) {
	
	if (sharedFolder) {
		logger.debug("Custom folder specified");
		defaultSharedFolder = path.normalize(sharedFolder + "/");
	}
	
	if (developers.length == 0) {
		logger.error("You don't have developer credentials in your .beame folder, please go to ");
		logger.error(" https://registration.beameio.net and register with your email ");
		logger.error("it will contain a command that looks like 'beame creds createDeveloper ......");
		logger.fatal("Please run that command and then relaunch the example ");
	}
	
	if (edgeclients.length > 0) {
		logger.info("You have edgeclient ready to go starting ....");
		runSampleChat(edgeclients[0].hostname);
		return;
	}
	
	var createEdgeClient = function (atom_fqdn) {
		beameSDK.creds.createEdgeClient(atom_fqdn, function (error, edgeData) {
			if (error) {
				logger.fatal(error.message, error.data, config.AppModules.EdgeClient);
			}
			
			var edgeHostname = edgeData.hostname;
			logger.info(`Congrats! My new hostname is: https://${edgeHostname}`);
			runSampleChat(edgeHostname);
		});
	};
	
	if (atoms.length == 0 && edgeclients.length == 0 && developers.length > 0) {
		logger.info("You have developer credentials now we will set up an Atom SSL cert, and  edgeClient cert ");
		logger.info("It will take about 30 seconds, please wait patiently, yes we understand..., it will be much faster soon (:- ");
		var devHostname = developers[0].hostname;
		beameSDK.creds.createAtom(devHostname, "BeameNodeXXX", function (error, data) {
			if (error) {
				logger.fatal(error.message, error.data, config.AppModules.Atom);
			}
			
			logger.info(`Just created atom with host:${data.hostname}`);
			createEdgeClient(data.hostname);
		});
	}
	
	if (atoms.length > 0 && edgeclients.length === 0) {
		logger.info(`You already have atom credentials your atom hostname is ${atoms[0].hostname}`);
		logger.info("All we need to do is to create the webserver aka edgeCert for the demo, about 30 seconds, yes its slow, but not for long");
		
		createEdgeClient(atoms[0].hostname);
	}
}

function runShell(path2Script,fqdn) {
	
	var beameStore    = new (require('../../src/services/BeameStore'))();
	
	var entity = beameStore.search(fqdn)[0];
	if(!entity)
		logger.fatal('fqdn folder not found');
	
	var path2Pfx = path.join(entity.path ,config.CertFileNames.PKCS12);
	var path2Pwd = path.join(entity.path ,config.CertFileNames.PWD);
		
	var exec = require("child_process").execFile, child;
	//
	// var script = `"${path.resolve(__dirname, path2Script )} -$pathToPfx  ${path2Pfx}  -$pathToPfxPwd ${path2Pwd}  \"Default Web Site\""`;
	// console.log(script);
	
	
	var args = [path.resolve(__dirname, path2Script ),path2Pfx,path2Pwd,'local.lfe.com',fqdn];
	var cmd = "C:\\Windows\\System32\\WindowsPowerShell\\v1.0\\powershell.exe -ExecutionPolicy Bypass";

//	console.log(`args ${args}`);

	
	exec(cmd,args, (error, stdout, stderr) => {
		if (stderr) {
			console.error('stderr', stderr);
			throw error;
		}
		
		console.log('finished....',stdout);
=======
		});*/
>>>>>>> ba71f03a
	});
}

module.exports = {
	runDemoServer,
	runLoggingServer
};<|MERGE_RESOLUTION|>--- conflicted
+++ resolved
@@ -81,129 +81,6 @@
 	},  (data, app) => {
 		logger.info(`Server started on ${fqdn}`);
 		logger.debug("BeameServer callback got data", data);
-
-
-
-		/*var socketio = require('socket.io')(app);
-		//noinspection JSUnresolvedFunction
-		socketio.set('transports', ['websocket']);
-
-		//noinspection JSUnresolvedFunction
-		socketio.on('connection', function (socket) {
-			logger.debug("Socketio connection", {fqdn: fqdn});
-			socket.emit('iping', {hello: 'world'});
-			socket.on('ipong', function () {
-				socket.emit('iping', {hello: 'world'});
-			});
-<<<<<<< HEAD
-		});
-	});
-}
-
-/**
- * launch chat server on given fqdn
- * @param {String} edgeClientFqdn
- * @param {String} [sharedFolder]
- */
-function launchChat(edgeClientFqdn, sharedFolder) {
-	if (sharedFolder) {
-		logger.debug("Custom folder specified");
-		defaultSharedFolder = path.normalize(sharedFolder + "/");
-	}
-	runSampleChat(edgeClientFqdn);
-}
-
-/**
- * create developer hierarchy atom/edge client , if not exists, and launch chat server first edge client
- * @param {String} [sharedFolder]
- */
-function launchFirstChat(sharedFolder) {
-	
-	if (sharedFolder) {
-		logger.debug("Custom folder specified");
-		defaultSharedFolder = path.normalize(sharedFolder + "/");
-	}
-	
-	if (developers.length == 0) {
-		logger.error("You don't have developer credentials in your .beame folder, please go to ");
-		logger.error(" https://registration.beameio.net and register with your email ");
-		logger.error("it will contain a command that looks like 'beame creds createDeveloper ......");
-		logger.fatal("Please run that command and then relaunch the example ");
-	}
-	
-	if (edgeclients.length > 0) {
-		logger.info("You have edgeclient ready to go starting ....");
-		runSampleChat(edgeclients[0].hostname);
-		return;
-	}
-	
-	var createEdgeClient = function (atom_fqdn) {
-		beameSDK.creds.createEdgeClient(atom_fqdn, function (error, edgeData) {
-			if (error) {
-				logger.fatal(error.message, error.data, config.AppModules.EdgeClient);
-			}
-			
-			var edgeHostname = edgeData.hostname;
-			logger.info(`Congrats! My new hostname is: https://${edgeHostname}`);
-			runSampleChat(edgeHostname);
-		});
-	};
-	
-	if (atoms.length == 0 && edgeclients.length == 0 && developers.length > 0) {
-		logger.info("You have developer credentials now we will set up an Atom SSL cert, and  edgeClient cert ");
-		logger.info("It will take about 30 seconds, please wait patiently, yes we understand..., it will be much faster soon (:- ");
-		var devHostname = developers[0].hostname;
-		beameSDK.creds.createAtom(devHostname, "BeameNodeXXX", function (error, data) {
-			if (error) {
-				logger.fatal(error.message, error.data, config.AppModules.Atom);
-			}
-			
-			logger.info(`Just created atom with host:${data.hostname}`);
-			createEdgeClient(data.hostname);
-		});
-	}
-	
-	if (atoms.length > 0 && edgeclients.length === 0) {
-		logger.info(`You already have atom credentials your atom hostname is ${atoms[0].hostname}`);
-		logger.info("All we need to do is to create the webserver aka edgeCert for the demo, about 30 seconds, yes its slow, but not for long");
-		
-		createEdgeClient(atoms[0].hostname);
-	}
-}
-
-function runShell(path2Script,fqdn) {
-	
-	var beameStore    = new (require('../../src/services/BeameStore'))();
-	
-	var entity = beameStore.search(fqdn)[0];
-	if(!entity)
-		logger.fatal('fqdn folder not found');
-	
-	var path2Pfx = path.join(entity.path ,config.CertFileNames.PKCS12);
-	var path2Pwd = path.join(entity.path ,config.CertFileNames.PWD);
-		
-	var exec = require("child_process").execFile, child;
-	//
-	// var script = `"${path.resolve(__dirname, path2Script )} -$pathToPfx  ${path2Pfx}  -$pathToPfxPwd ${path2Pwd}  \"Default Web Site\""`;
-	// console.log(script);
-	
-	
-	var args = [path.resolve(__dirname, path2Script ),path2Pfx,path2Pwd,'local.lfe.com',fqdn];
-	var cmd = "C:\\Windows\\System32\\WindowsPowerShell\\v1.0\\powershell.exe -ExecutionPolicy Bypass";
-
-//	console.log(`args ${args}`);
-
-	
-	exec(cmd,args, (error, stdout, stderr) => {
-		if (stderr) {
-			console.error('stderr', stderr);
-			throw error;
-		}
-		
-		console.log('finished....',stdout);
-=======
-		});*/
->>>>>>> ba71f03a
 	});
 }
 
