--- conflicted
+++ resolved
@@ -17,37 +17,6 @@
 });
 
 var parametersSchema = {
-<<<<<<< HEAD
-	'atomFqdn':       {required: true},
-	'atomName':       {required: true},
-	'data':           {required: false},
-	'developerEmail': {required: true},
-	'developerFqdn':  {required: true},
-	'developerName':  {required: true},
-	'edgeClientFqdn': {required: true},
-	'format':         {required: false, options: ['text', 'json'], default: 'text'},
-	'fqdn':           {required: false},
-	'signature':      {required: true},
-	'atomType':       {required: true, options: ['Default','AuthenticationServer','AuthorizationServer']},
-	'type':           {required: false, options: ['developer', 'atom', 'edgeclient', 'localclient']},
-	'uid':            {required: true},
-	'PKfilePath':	  {required: true},
-	'authSrvFqdn':	  {required: true},
-	'targetFqdn':     {required: true},
-	'file':           {required: false},
-	'authorizationFqdn':{required: false},
-	'authenticationFqdn':{required: false},
-	'pk':             {required: true},
-	'requiredLevel':  {required: false, options: ['Default','AuthenticationServer','AuthorizationServer']},
-	'count':          {required: false, default: 1},
-	'sharedFolder':   {required: false},
-	'localIp':        {required: true},
-	'edgeFqdn':       {required: true },
-	'pinAtom': 		  {required: true, options: ['true', 'false'], default: 'true'},
-	'pinDeveloper':   {required: true, options: ['true', 'false'], default: 'true'},
-	'targetPort':     {required: true},
-	'targetHost':     {required: false, default: 'localhost'}
-=======
 	'data':               {required: false},
 	'developerEmail':     {required: true},
 	'developerFqdn':      {required: true},
@@ -76,8 +45,7 @@
 	'authSrvFqdn':	      {required: false},
 	'authToken':          {required: true},
 	'name':               {required: false},
-	'email':              {required: false},
->>>>>>> ba71f03a
+	'email':              {required: false}
 };
 
 // http://stackoverflow.com/questions/783818/how-do-i-create-a-custom-error-in-javascript
