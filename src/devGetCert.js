--- conflicted
+++ resolved
@@ -7,14 +7,11 @@
 var home = os.homedir();
 var devPath = home + "/.beame/";              //path to store dev data: uid, hostname, key, certs, appData
 var keys = ["x509", "pkcs7", "ca"];
-<<<<<<< HEAD
 var Helper = require('./helper.js');
 var helper = new Helper();
-=======
 var debug = require("debug")("./src/devGetCert.js");
 
 
->>>>>>> 0159f099
 /*
  if (process.argv.length < 3) {
  debug('Usage: node '+__filename+' unique-hostname');
