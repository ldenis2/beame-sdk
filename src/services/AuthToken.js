'use strict';

const config      = require('../../config/Config');
const module_name = config.AppModules.AuthToken;
const BeameLogger = require('../utils/Logger');
const logger      = new BeameLogger(module_name);
const CommonUtils = require('../utils/CommonUtils');
const BeameStore  = require('./BeameStoreV2');
const Credential  = require('./Credential');

const timeFuzz = 5;

class AuthToken {

	/**
	 * @param {Object|String} data
	 * @param {Credential}signingCreds
	 * @param {Number|null|undefined} [ttl] => seconds
	 * @returns {string | null}
	 */
	static create(data, signingCreds, ttl) {

		try {
			if (!(signingCreds instanceof Credential)) {
				logger.warn('signingCreds must be present and must be instance of Credential');
				return null;
			}

			const now   = Date.now();

			let data2sign = data ? (typeof data == "object" ? CommonUtils.stringify(data,false) : data) : null;

			/** @type {SignedData} */
			const token = {
				created_at: Math.round(now / 1000),
				valid_till: Math.round(now / 1000) + (ttl || 10),
				data:       data2sign
			};

			return CommonUtils.stringify(signingCreds ? signingCreds.sign(token) : token, false);

		}
		catch (error) {
			logger.error(BeameLogger.formatError(error));
			return null
		}

	}


	/**
	 *
	 * @param {SignatureToken|String} token
	 * @returns {Promise.<SignatureToken|null>}
	 */
	static validate(token) {
		/** @type {SignatureToken} */


		return new Promise((resolve, reject) =>{
			let authToken = CommonUtils.parse(token);

			if (!authToken) {
				logger.warn('Could not decode authToken JSON. authToken must be a valid JSON');
				reject({message:'Could not decode authToken JSON. authToken must be a valid JSON'});
				return;
			}

			if (!authToken.signedData) {
				logger.warn('authToken has no .signedData');
				reject({message:'authToken has no .signedData'});
				return;
			}
			if (!authToken.signedBy) {
				logger.warn('authToken has no .signedBy');
				reject({message:'authToken has no .signedBy'});
				return;
			}
			if (!authToken.signature) {
				logger.warn('authToken has no .signature');
				reject({message:'authToken has no .signature'});
				return;
			}

			const store = new BeameStore();

			store.find(authToken.signedBy).then(signerCreds=> {
				const signatureStatus = signerCreds.checkSignature(authToken);
				if (!signatureStatus) {
					logger.warn(`Bad signature`);
					reject({message:`Bad signature`});
					return;
				}

				let signedData = CommonUtils.parse(authToken.signedData);
				if (!signedData) {
					logger.warn('Could not decode authToken.signedData JSON. authToken.signedData must be a valid JSON');
					reject({message:'Could not decode authToken.signedData JSON. authToken.signedData must be a valid JSON'});
					return;
				}

				const now = Math.round(Date.now() / 1000);

				if (signedData.created_at > now + timeFuzz) {
					logger.warn(`authToken.signedData.created_at is in future - invalid token or incorrect clock`);
					reject({message:`authToken.signedData.created_at is in future - invalid token or incorrect clock`});
					return;
				}

				if (signedData.valid_till < now - timeFuzz) {
					logger.warn(`authToken.signedData.valid_till is in the past - token expired`);
					reject({message:`authToken.signedData.valid_till is in the past - token expired`});
					return;
				}
				resolve(authToken);
<<<<<<< HEAD
			}).catch(error=> {
				reject(error);
			});
=======
			}).catch(reject);
>>>>>>> 15366c7e
		});
	}
}

module.exports = AuthToken;<|MERGE_RESOLUTION|>--- conflicted
+++ resolved
@@ -26,9 +26,9 @@
 				return null;
 			}
 
-			const now   = Date.now();
+			const now = Date.now();
 
-			let data2sign = data ? (typeof data == "object" ? CommonUtils.stringify(data,false) : data) : null;
+			let data2sign = data ? (typeof data == "object" ? CommonUtils.stringify(data, false) : data) : null;
 
 			/** @type {SignedData} */
 			const token = {
@@ -57,45 +57,45 @@
 		/** @type {SignatureToken} */
 
 
-		return new Promise((resolve, reject) =>{
+		return new Promise((resolve, reject) => {
 			let authToken = CommonUtils.parse(token);
 
 			if (!authToken) {
 				logger.warn('Could not decode authToken JSON. authToken must be a valid JSON');
-				reject({message:'Could not decode authToken JSON. authToken must be a valid JSON'});
+				reject({message: 'Could not decode authToken JSON. authToken must be a valid JSON'});
 				return;
 			}
 
 			if (!authToken.signedData) {
 				logger.warn('authToken has no .signedData');
-				reject({message:'authToken has no .signedData'});
+				reject({message: 'authToken has no .signedData'});
 				return;
 			}
 			if (!authToken.signedBy) {
 				logger.warn('authToken has no .signedBy');
-				reject({message:'authToken has no .signedBy'});
+				reject({message: 'authToken has no .signedBy'});
 				return;
 			}
 			if (!authToken.signature) {
 				logger.warn('authToken has no .signature');
-				reject({message:'authToken has no .signature'});
+				reject({message: 'authToken has no .signature'});
 				return;
 			}
 
 			const store = new BeameStore();
 
-			store.find(authToken.signedBy).then(signerCreds=> {
+			store.find(authToken.signedBy).then(signerCreds => {
 				const signatureStatus = signerCreds.checkSignature(authToken);
 				if (!signatureStatus) {
 					logger.warn(`Bad signature`);
-					reject({message:`Bad signature`});
+					reject({message: `Bad signature`});
 					return;
 				}
 
 				let signedData = CommonUtils.parse(authToken.signedData);
 				if (!signedData) {
 					logger.warn('Could not decode authToken.signedData JSON. authToken.signedData must be a valid JSON');
-					reject({message:'Could not decode authToken.signedData JSON. authToken.signedData must be a valid JSON'});
+					reject({message: 'Could not decode authToken.signedData JSON. authToken.signedData must be a valid JSON'});
 					return;
 				}
 
@@ -103,23 +103,17 @@
 
 				if (signedData.created_at > now + timeFuzz) {
 					logger.warn(`authToken.signedData.created_at is in future - invalid token or incorrect clock`);
-					reject({message:`authToken.signedData.created_at is in future - invalid token or incorrect clock`});
+					reject({message: `authToken.signedData.created_at is in future - invalid token or incorrect clock`});
 					return;
 				}
 
 				if (signedData.valid_till < now - timeFuzz) {
 					logger.warn(`authToken.signedData.valid_till is in the past - token expired`);
-					reject({message:`authToken.signedData.valid_till is in the past - token expired`});
+					reject({message: `authToken.signedData.valid_till is in the past - token expired`});
 					return;
 				}
 				resolve(authToken);
-<<<<<<< HEAD
-			}).catch(error=> {
-				reject(error);
-			});
-=======
 			}).catch(reject);
->>>>>>> 15366c7e
 		});
 	}
 }
