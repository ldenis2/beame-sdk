--- conflicted
+++ resolved
@@ -51,7 +51,7 @@
 	/**
 	 *
 	 * @param {SignatureToken|String} token
-	 * @returns {SignatureToken|null}
+	 * @returns {Promise.<SignatureToken|null>}
 	 */
 	static validate(token) {
 		/** @type {SignatureToken} */
@@ -81,15 +81,10 @@
 				reject({message:'authToken has no .signature'});
 				return;
 			}
-<<<<<<< HEAD
-			const store       = new BeameStore();
-			store.find(authToken.signedBy).then(signerCreds=> {
-=======
 
 			const store = new BeameStore();
 
-			store.find(authToken.signedBy).then(signerCreds => {
->>>>>>> 7bcf9f1f
+			store.find(authToken.signedBy).then(signerCreds=> {
 				const signatureStatus = signerCreds.checkSignature(authToken);
 				if (!signatureStatus) {
 					logger.warn(`Bad signature`);
@@ -118,7 +113,7 @@
 					return;
 				}
 				resolve(authToken);
-			}).catch(error => {
+			}).catch(error=> {
 				reject(error);
 			});
 		});
