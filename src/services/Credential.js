--- conflicted
+++ resolved
@@ -138,7 +138,6 @@
 		return this.metadata.hasOwnProperty(field.toLowerCase()) ? this.metadata[field.toLowerCase()] : null;
 	}
 
-<<<<<<< HEAD
 	determineCertStatus() {
 		if (this.dirShaStatus && this.dirShaStatus.length !== 0) {
 			//
@@ -146,7 +145,7 @@
 			this.credentials = this.readCertificateDir();
 
 		}
-		if (this.hasKey(config.CertificateFiles.X509)) {
+		if (this.hasKey("X509")) {
 			this.state = this.state | config.CredentialStatus.CERT;
 		}
 
@@ -159,20 +158,29 @@
 			this.state = this.state & config.CredentialStatus.NON_BEAME_CERT;
 		}
 
-		if (this.hasKey(config.CertificateFiles.PRIVATE_KEY)) {
+		if (this.hasKey("PRIVATE_KEY")) {
 			this.state = this.state & config.CredentialStatus.PRIVATE_KEY;
 		} else {
 			this.state = this.state | config.CredentialStatus.PRIVATE_KEY;
 		}
 	}
 
-=======
->>>>>>> aaabc556
 	getCredentialStatus() {
 		return this.status;
 	}
 
+
+	getFqdnName() {
+
+	}
+
+	getMetadata() {
+
+	}
+
+
 	loadCredentialsObject() {
+		this.state = this.state | config.CredentialStatus.DIR_NOTREAD;
 
 		Object.keys(config.CertificateFiles).forEach(keyName => {
 			try {
@@ -181,6 +189,8 @@
 				console.log(`exception ${e}`);
 			}
 		});
+
+//		credentials.path = certificatesDir;
 
 		try {
 			let filecontent = this.beameStoreServices.readMetadataSync();
