--- conflicted
+++ resolved
@@ -77,16 +77,11 @@
 const apiAuthServerActions   = require('../../config/ApiConfig.json').Actions.AuthServerApi;
 const DirectoryServices      = require('./DirectoryServices');
 const CryptoServices         = require('../services/Crypto');
-<<<<<<< HEAD
 const storeCacheServices     = (require('./StoreCacheServices')).getInstance();
 const ocspUtils              = require('../utils/ocspUtils');
 const timeFuzz               = Config.defaultTimeFuzz * 1000;
-=======
 const util                   = require('util');
 const dns                    = require('dns');
-
-const timeFuzz = Config.defaultTimeFuzz * 1000;
->>>>>>> d8000211
 
 const nop = function () {
 };
