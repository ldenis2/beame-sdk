--- conflicted
+++ resolved
@@ -56,16 +56,6 @@
 		ca:   server_entity.CA
 	};
 
-<<<<<<< HEAD
-	if (usrExpress) {
-		var xprsApp = https.createServer(options, usrExpress);
-		app         = xprsApp.listen.apply(xprsApp);
-	}
-	else {
-		app = https.createServer(options);
-	}
-	app.listen(0, "127.0.0.1", function (options) {
-=======
 	var srv = SNIServer.get(config.SNIServerPort, requestListener);
 	srv.addFqdn(host, edgeClientCerts);
 
@@ -80,7 +70,6 @@
 	});
 
 	srv.start(function () {
->>>>>>> c4972990
 		function onLocalServerCreated(data) {
 			if (hostOnlineCallback) {
 				hostOnlineCallback(data, srv.getServer());
