/**
 * Created by zenit1 on 12/07/2016.
 */
"use strict";

const _   = require('underscore');
const net = require('net');
const io  = require('socket.io-client');
const authToken = require('./AuthToken');
const BeameStore = require('./BeameStoreV2');
const store = new BeameStore();
const socketUtils = require('../utils/SocketUtils');
const config      = require('../../config/Config');
const module_name = config.AppModules.ProxyClient;
const BeameLogger = require('../utils/Logger');
const logger      = new BeameLogger(module_name);
/**
 * @typedef {Object} HttpsProxyAgent
 */

function nop() {
}

/**
 * @typedef {Object} ProxyClientOptions
 * @property {Function} [onConnect]
 * @property {Function} [onLocalServerCreated]
 */

class ProxyClient {

	/**
	 * @param {String} serverType
	 * @param {Credential} serverCred - server credential
	 * @param {String} targetHost
	 * @param {Number} targetPort
	 * @param {ProxyClientOptions} options
	 * @param {HttpsProxyAgent|null|undefined} [agent]
	 * @param {ServerCertificates|null} [edgeClientCerts]
	 * @constructor
	 * @class
	 */
	constructor(serverType, serverCred, targetHost, targetPort, options, agent, edgeClientCerts) {

		/** @member {Boolean} */
		this._connected = false;

		/** @member {Object} */
		this._clientSockets = {};

		this._type = serverType;

		/**
		 * SSL Proxy Server endpoint url
		 * @member {String} */
		this._edgeServerHostname = null;

		this._cred = serverCred;

		/**
		 * server endpoint url
		 * @member {String} */
		this._srvFqdn = serverCred.fqdn;

		/** @member {String} */
		this._targetHost = targetHost;

		/** @member {Number} */
		this._targetPort = targetPort;

		//logger.debug(`ProxyClient connecting to ${this.edgeServerHostname}`);

		this._options = options;

		/**
		 * Connect to ProxyServer
		 */
		let io_options = {multiplex: false, agent: agent};

		if (edgeClientCerts) {
			io_options.cert = edgeClientCerts.cert;
			io_options.key  = edgeClientCerts.key;
		}

		this._ioOptions = io_options;

	}

	start() {

		this._cred.getDnsValue().then(value => {
			this._edgeServerHostname = value;

			this._initSocket();

		}).catch(e => {
			logger.error(`Get dns error for ${this._srvFqdn} ${BeameLogger.formatError(e)}. SERVER NOT STARTED`);

		})
	}

	_initSocket() {
		//noinspection JSUnresolvedVariable

		this._socketio = io.connect(this._edgeServerHostname + '/control', this._ioOptions);

		this._socketio.on('connect', () => {

			if (this._connected) {
				return;
			}
			//logger.debug(`ProxyClient connected => {hostname:${this.hostname}, endpoint:${this.edgeServerHostname}, targetHost:${this.targetHost}, targetPort: ${this.targetPort}}`);
			this._connected = true;
			let cred     = store.getCredential(this._hostname),
				token    = authToken.create(this._hostname, cred, 60);

			socketUtils.emitMessage(this._socketio, 'register_server', socketUtils.formatMessage(null, {
<<<<<<< HEAD
				hostname: this._hostname,
				type:     this._type,
				isSigned: true,
				signature: token
=======
				hostname: this._srvFqdn,
				type:     this._type
>>>>>>> 206bb063
			}));

			this._options && this._options.onConnect && this._options.onConnect();

		});

		this._socketio.on('error', (err) => {
			//logger.debug("Could not connect to proxy server", err);
		});

		this._socketio.on('create_connection', data => {

			//noinspection JSUnresolvedVariable
			this.createLocalServerConnection(data, this._options && this._options.onConnection);
		});

		this._socketio.once('hostRegistered', (data) => {
			this._options && this._options.onLocalServerCreated && this._options.onLocalServerCreated.call(null, data);
			//  this.createLocalServerConnection.call(this, data, this._options && this._options.onLocalServerCreated);
			//logger.debug('hostRegistered', data);
		});

		this._socketio.on('data', (data) => {
			const socketId = data.socketId;
			const socket   = this._clientSockets[socketId];
			if (socket) {
				socket.id = socketId;
				//check if connected
				process.nextTick(function () {
					socket.write(data.payload);
				});

			}
		});

		this._socketio.on('socket_error', (data) => {
			this.deleteSocket(data.socketId);
		});

		this._socketio.on('_end', (data) => {
			//logger.debug("***************Killing the socket ");
			if (!data || !data.socketId) {
				return;
			}
			setTimeout(() => {
				this.deleteSocket(data.socketId);
			}, 1000);

		});

		this._socketio.on('disconnect', () => {

			this._connected = false;
			_.each(this._clientSockets, function (socket) {
				setTimeout(() => {
					socket.destroy();
					this.deleteSocket(socket.id);
				}, 10000);
			}, this);
		});
	}

	createLocalServerConnection(data, callback = nop) {
		if (!this._socketio) {
			return;
		}

		const serverSideSocketId = data.socketId;

		const client                            = new net.Socket();
		client.serverSideSocketId               = serverSideSocketId;
		this._clientSockets[serverSideSocketId] = client;

		/**
		 * Connect to local server
		 */
		client.connect(this._targetPort, this._targetHost);

		client.on('data', data => {
			socketUtils.emitMessage(this._socketio, 'data', socketUtils.formatMessage(client.serverSideSocketId, data));
		});

		client.on('close', had_error => {
			if (had_error) {
				socketUtils.emitMessage(this._socketio, '_error', socketUtils.formatMessage(client.serverSideSocketId, null, new Error('close() reported error')));
			}
			socketUtils.emitMessage(this._socketio, 'disconnect_client', socketUtils.formatMessage(client.serverSideSocketId));
			this.deleteSocket(serverSideSocketId);
		});

		client.on('error', error => {

			logger.error(`Error talking to ${this._targetHost}:${this._targetPort} - ${error}`);

			if (this._socketio) {
				// TODO: Send this event to be logged on edge server
				socketUtils.emitMessage(this._socketio, '_error', socketUtils.formatMessage(client.serverSideSocketId, null, error));
				if (error.syscall == 'connect' && error.code == 'ECONNREFUSED') {
					logger.error(`Error connecting to ${this._targetHost}:${this._targetPort} - ${error}. Closing socket.`);
					socketUtils.emitMessage(this._socketio, 'cut_client', socketUtils.formatMessage(client.serverSideSocketId));
					// client.emit('close'); -- did not work
					this.deleteSocket(serverSideSocketId);
					client.destroy();
				}
			}
		});

		callback(data);
	}

	//noinspection JSUnusedGlobalSymbols
	destroy() {
		if (this._socketio) {
			this._socketio = null;
		}
		return this;
	}

	deleteSocket(socketId) {
		if (socketId && this._clientSockets[socketId]) {
			const obj = this._clientSockets[socketId];
			obj.end();
			delete this._clientSockets[socketId];
		}
	}
}


module.exports = ProxyClient;
<|MERGE_RESOLUTION|>--- conflicted
+++ resolved
@@ -111,19 +111,9 @@
 			}
 			//logger.debug(`ProxyClient connected => {hostname:${this.hostname}, endpoint:${this.edgeServerHostname}, targetHost:${this.targetHost}, targetPort: ${this.targetPort}}`);
 			this._connected = true;
-			let cred     = store.getCredential(this._hostname),
-				token    = authToken.create(this._hostname, cred, 60);
-
 			socketUtils.emitMessage(this._socketio, 'register_server', socketUtils.formatMessage(null, {
-<<<<<<< HEAD
-				hostname: this._hostname,
-				type:     this._type,
-				isSigned: true,
-				signature: token
-=======
 				hostname: this._srvFqdn,
 				type:     this._type
->>>>>>> 206bb063
 			}));
 
 			this._options && this._options.onConnect && this._options.onConnect();
