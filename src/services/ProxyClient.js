/**
 * Created by zenit1 on 12/07/2016.
 */
"use strict";

var _   = require('underscore');
var net = require('net');
var io  = require('socket.io-client');

var socketUtils   = require('../utils/SocketUtils');
var config        = require('../../config/Config');
const module_name = config.AppModules.ProxyClient;
var logger        = new (require('../utils/Logger'))(module_name);
/**
 * @typedef {Object} HttpsProxyAgent
 */

function nop() {}

/**
 * @typedef {Object} ProxyClientOptions
 * @property {Function} [onConnect]
 * @property {Function} [onLocalServerCreated]
 */

class ProxyClient {

	/**
	 * @param {String} serverType
	 * @param {String} edgeClientHostname - server endpoint url
	 * @param {String} edgeServerHostname - SSL Proxy Server endpoint url
	 * @param {String} targetHost
	 * @param {Number} targetPort
	 * @param {ProxyClientOptions} options
	 * @param {HttpsProxyAgent|null|undefined} [agent]
	 * @param {ServerCertificates|null} [edgeClientCerts]
	 * @constructor
	 * @class
	 */
	constructor(serverType, edgeClientHostname, edgeServerHostname, targetHost, targetPort, options, agent, edgeClientCerts) {

		/** @member {Boolean} */
		this.connected = false;

		/** @member {Object} */
		this.clientSockets = {};

		this.type = serverType;

		/**
		 * SSL Proxy Server endpoint url
		 * @member {String} */
		this.edgeServerHostname = edgeServerHostname;

		/**
		 * server endpoint url
		 * @member {String} */
		this.hostname = edgeClientHostname;

		/** @member {String} */
		this.targetHost = targetHost;

		/** @member {Number} */
		this.targetPort = targetPort;

		//logger.debug(`ProxyClient connecting to ${this.edgeServerHostname}`);

		/**
		 * Connect to ProxyServer
		 */

		var io_options = {multiplex: false, agent: agent};

		if (edgeClientCerts) {
			io_options.cert = edgeClientCerts.cert;
			io_options.key  = edgeClientCerts.key;
			io_options.ca   = edgeClientCerts.ca;

		}

		//noinspection JSUnresolvedVariable
		this.options  = options;

		this.socketio = io.connect(this.edgeServerHostname + '/control', io_options);

		this.socketio.on('connect', _.bind(function () {
			if (this.connected) {
				return;
			}
			//logger.debug(`ProxyClient connected => {hostname:${this.hostname}, endpoint:${this.edgeServerHostname}, targetHost:${this.targetHost}, targetPort: ${this.targetPort}}`);
			this.connected = true;
			socketUtils.emitMessage(this.socketio, 'register_server', socketUtils.formatMessage(null, {
				hostname: this.hostname,
				type:     this.type
			}));

			this.options && this.options.onConnect && this.options.onConnect();

		}, this));

		this.socketio.on('error', _.bind(function (err) {
			//logger.debug("Could not connect to proxy server", err);
		}, this));

		this.socketio.on('create_connection', data => {
			//noinspection JSUnresolvedVariable
			this.createLocalServerConnection(data, this.options && this.options.onConnection);
		});

		this.socketio.once('hostRegistered', _.bind(function (data) {
			this.options && this.options.onLocalServerCreated && this.options.onLocalServerCreated.call(null, data);
			//  this.createLocalServerConnection.call(this, data, this.options && this.options.onLocalServerCreated);
			//logger.debug('hostRegistered', data);
		}, this));

		this.socketio.on('data', _.bind(function (data) {
			var socketId = data.socketId;
			var socket   = this.clientSockets[socketId];
			if (socket) {
				socket.id = socketId;
				//check if connected
				process.nextTick(function () {
					socket.write(data.payload);
				});

			}
		}, this));

		this.socketio.on('socket_error', _.bind(function (data) {
			this.deleteSocket(data.socketId);
		}, this));

		this.socketio.on('_end', _.bind(function (data) {
			//logger.debug("***************Killing the socket ");
			if (!data || !data.socketId) {
				return;
			}
			setTimeout( () => {
				this.deleteSocket(data.socketId);
			},1000);

		}, this));

		this.socketio.on('disconnect', _.bind(function () {
			this.connected = false;
			_.each(this.clientSockets, function (socket) {
				setTimeout( ()=> {
					socket.destroy();
					this.deleteSocket(socket.id);
				},10000);
			}, this);
		}, this));
	}

	createLocalServerConnection(data, callback=nop) {
		if (!this.socketio) {
			return;
		}

		var serverSideSocketId = data.socketId;

		var client                             = new net.Socket();
		client.serverSideSocketId              = serverSideSocketId;
		this.clientSockets[serverSideSocketId] = client;

		/**
		 * Connect to local server
		 */
		client.connect(this.targetPort, this.targetHost);

		client.on('data', data => {
			socketUtils.emitMessage(this.socketio, 'data', socketUtils.formatMessage(client.serverSideSocketId, data));
		});

		client.on('close', had_error => {
			if(had_error) {
				socketUtils.emitMessage(this.socketio, '_error', socketUtils.formatMessage(client.serverSideSocketId, null, 'close() reported error'));
			}
			socketUtils.emitMessage(this.socketio, 'disconnect_client', socketUtils.formatMessage(client.serverSideSocketId));
			this.deleteSocket(serverSideSocketId);
		});

		client.on('error', error => {
			logger.error(`Error talking to ${this.targetHost}:${this.targetPort} - ${error}`);

			if (this.socketio) {
				// TODO: Send this event to be logged on edge server
				socketUtils.emitMessage(this.socketio, '_error', socketUtils.formatMessage(client.serverSideSocketId, null, error));
				if(error.syscall == 'connect' && error.code == 'ECONNREFUSED') {
					logger.error(`Error connecting to ${this.targetHost}:${this.targetPort} - ${error}. Closing socket.`);
					socketUtils.emitMessage(this.socketio, 'disconnect_client', socketUtils.formatMessage(client.serverSideSocketId));
<<<<<<< HEAD

				}, this));

				client.on('end', _.bind(function () {
				   //logger.debug("Connection end by server");
					// this.socketio && this.socketio.emit('disconnect_client', {socketId: client.serverSideSocketId});
				}, this));
			}, this));

			client.on('error', error => {
				logger.error(`Error talking to ${this.targetHost}:${this.targetPort} - ${error}`);

				if (this.socketio) {
					// TODO: Send this event to be logged on edge server
					socketUtils.emitMessage(this.socketio, '_error', socketUtils.formatMessage(client.serverSideSocketId, null, error));
					// if(error.syscall == 'connect' && error.code == 'ECONNREFUSED') {
					// 	logger.error(`Error connecting to ${this.targetHost}:${this.targetPort} - ${error}. Closing socket.`);
					// 	socketUtils.emitMessage(this.socketio, 'disconnect_client', socketUtils.formatMessage(client.serverSideSocketId));
					// 	// client.emit('close'); -- did not work
					// 	this.deleteSocket(serverSideSocketId);
					// 	client.destroy();
					// }
=======
					// client.emit('close'); -- did not work
					this.deleteSocket(serverSideSocketId);
					client.destroy();
>>>>>>> b6c45607
				}
			}
		});

		callback(data);
	}

	destroy() {
		if (this.socketio) {
			this.socketio = null;
		}
		return this;
	}

	deleteSocket(socketId) {
		if (socketId && this.clientSockets[socketId]) {
			var obj = this.clientSockets[socketId];
			obj.end();
			delete this.clientSockets[socketId];
		}
	}
}


module.exports = ProxyClient;
<|MERGE_RESOLUTION|>--- conflicted
+++ resolved
@@ -189,34 +189,9 @@
 				if(error.syscall == 'connect' && error.code == 'ECONNREFUSED') {
 					logger.error(`Error connecting to ${this.targetHost}:${this.targetPort} - ${error}. Closing socket.`);
 					socketUtils.emitMessage(this.socketio, 'disconnect_client', socketUtils.formatMessage(client.serverSideSocketId));
-<<<<<<< HEAD
-
-				}, this));
-
-				client.on('end', _.bind(function () {
-				   //logger.debug("Connection end by server");
-					// this.socketio && this.socketio.emit('disconnect_client', {socketId: client.serverSideSocketId});
-				}, this));
-			}, this));
-
-			client.on('error', error => {
-				logger.error(`Error talking to ${this.targetHost}:${this.targetPort} - ${error}`);
-
-				if (this.socketio) {
-					// TODO: Send this event to be logged on edge server
-					socketUtils.emitMessage(this.socketio, '_error', socketUtils.formatMessage(client.serverSideSocketId, null, error));
-					// if(error.syscall == 'connect' && error.code == 'ECONNREFUSED') {
-					// 	logger.error(`Error connecting to ${this.targetHost}:${this.targetPort} - ${error}. Closing socket.`);
-					// 	socketUtils.emitMessage(this.socketio, 'disconnect_client', socketUtils.formatMessage(client.serverSideSocketId));
-					// 	// client.emit('close'); -- did not work
-					// 	this.deleteSocket(serverSideSocketId);
-					// 	client.destroy();
-					// }
-=======
 					// client.emit('close'); -- did not work
 					this.deleteSocket(serverSideSocketId);
 					client.destroy();
->>>>>>> b6c45607
 				}
 			}
 		});
