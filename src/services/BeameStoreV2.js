--- conflicted
+++ resolved
@@ -356,12 +356,4 @@
 
 }
 
-<<<<<<< HEAD
-=======
-BeameStoreV2.prototype.getCredential = util.deprecate(
-	BeameStoreV2.prototype.getCredential,
-	'BeameStoreV2#getCredential is deprecated. Use BeameStoreV2#find instead. Use --trace-deprecation NodeJS flag for trace.'
-);
-
->>>>>>> d4179344
 module.exports = BeameStoreV2;