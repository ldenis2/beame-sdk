--- conflicted
+++ resolved
@@ -356,8 +356,5 @@
 
 }
 
-<<<<<<< HEAD
-=======
-
->>>>>>> 460cba93
+
 module.exports = BeameStoreV2;