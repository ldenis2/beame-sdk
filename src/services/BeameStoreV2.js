// Created by Zeev Glozman
// Beame.io Ltd, 2016.

'use strict';

/** @namespace BeameStoreV2 **/


/**
 * @typedef {Object} RemoteCreds
 * @property {Object} metadata
 * @property {String} x509
 */

/**
 * S3 public metadata.json structure, should be compliant to backend EntityMetadata Class
 * @typedef {Object} S3Metadata
 * @property {String} level
 * @property {String} fqdn
 * @property {String|null} parent_fqdn
 */

const path              = require('path');
const util              = require('util');
const config            = require('../../config/Config');
const module_name       = config.AppModules.BeameStore;
const BeameLogger       = require('../utils/Logger');
const logger            = new BeameLogger(module_name);
const ProvisionApi      = require('./ProvisionApi');
const Credential        = require('./Credential');
const async             = require('async');
const BeameUtils        = require('../utils/BeameUtils');
const CommonUtils       = require('../utils/CommonUtils');
const DirectoryServices = require('./DirectoryServices');

let _store = null;

/** Class representing Beame Store*/
class BeameStoreV2 {

	constructor() {
		this.directoryServices = new DirectoryServices();

		if (_store === null) {
			_store = this;
		}
		else {
			return _store;
		}

		this.credentials = {};
		this.init();
	}

	init() {

		DirectoryServices.createDir(config.rootDir);
		DirectoryServices.createDir(config.localCertsDirV2);

		this.directoryServices.scanDir(config.localCertsDirV2).forEach(fqdn => {
			let cred = new Credential(this);
			cred.initFromData(fqdn);
			this.addCredential(cred);
		});
	}

	//noinspection JSUnusedGlobalSymbols
	fetch(fqdn) {

		if (!fqdn) {
			return Promise.reject('Credential#find: fqdn is a required argument');
		}

		/**
		 * @param {RemoteCreds} data
		 */
		const _saveCreds = data => {

			return new Promise(resolve => {
					let remoteCred = new Credential(this);
					remoteCred.initFromX509(data.x509, data.metadata);
					this.addCredential(remoteCred);
					remoteCred.saveCredentialsObject();
					resolve(remoteCred);
				}
			);
		};

		if (fqdn.indexOf('beameio.net') > 0) {
			return this.getRemoteCreds(fqdn).then(_saveCreds);
		}
		else {
			return Promise.reject('Unknown domain');
		}

	}

	/**
	 * Find local credential or get remote
	 * @public
	 * @method BeameStoreV2.find
	 * @param {String} fqdn
	 * @param {Boolean} [allowRemote]
	 * @returns {Promise.<Credential>}
	 */
	find(fqdn, allowRemote) {

		if (!fqdn) {
			return Promise.reject('Credential#find: fqdn is a required argument');
		}

		let cred = this._getCredential(fqdn);

		if (cred) {
			return Promise.resolve(cred);
		}

		if (typeof allowRemote === 'undefined') {
			allowRemote = true;
		}

		if (!allowRemote) {
			return Promise.reject(`Credential ${fqdn} was not found locally and allowRemote is false`);
		}

		return this.fetch(fqdn);
	}

	addCredential(credential) {
		let parent_fqdn = credential.getMetadataKey(config.MetadataProperties.PARENT_FQDN),
		    fqdn        = credential.fqdn;

		if (this.credentials[fqdn]) {
			logger.fatal(`Credentials for fqdn ${fqdn} are already present`);
		}

		let parentNode = parent_fqdn && this._getCredential(parent_fqdn);
		if (parentNode) {
			parentNode.children.push(credential);
			credential.parent = parentNode;
		}
		else {
			this.credentials[fqdn] = credential;
		}
		this.adoptChildren(credential);
	}

	adoptChildren(currentNode) {
		let children = Object.keys(this.credentials).filter(fqdn => {
			return this.credentials[fqdn].getMetadataKey('PARENT_FQDN') === currentNode.fqdn
		}).map(x => this.credentials[x]);
		children.forEach(child => {
			currentNode.children.push(child);
			this.credentials[child.fqdn] = null;
			delete this.credentials[child.fqdn];
			child.parent = currentNode;
		});
	}

	/**
	 * Return credential from local Beame store
	 * @deprecated
	 * @public
	 * @method BeameStoreV2.getCredential
	 * @param {String} fqdn
	 * @returns {Credential}
	 */
	getCredential(fqdn) {
		return this._getCredential(fqdn);
	}

	/**
	 * Return credential from local Beame store
	 * @private
	 * @method BeameStoreV2._getCredential
	 * @param {String} fqdn
	 * @returns {Credential}
	 */
	_getCredential(fqdn) {
		let results = BeameUtils.findInTree({children: this.credentials}, cred => cred.fqdn == fqdn, 1);
		return results.length == 1 ? results[0] : null;
	}

	//noinspection JSUnusedGlobalSymbols
	search(fqdn) {
		return BeameUtils.findInTree({children: this.credentials}, cred => cred.fqdn == fqdn);
	}

	/**
	 * @public
	 * @method BeameStoreV2.shredCredentials
	 * @param {String} fqdn
	 * @param callback
	 */
	shredCredentials(fqdn, callback) {
		// XXX: Fix callback to getMetadataKey (err, data) instead of (data)
		// XXX: Fix exit code
		let item = this._getCredential(fqdn);
		if (item) {
			item.shred(callback);
		}
	}

	/**
	 * @public
	 * @method BeameStoreV2.list
	 * @param {String|null} [regex]
	 * @param {Object|null} [options]
	 * @returns {Array}
	 */
	list(regex, options) {
		regex   = regex || '.';
		options = options || {};
		return BeameUtils.findInTree(
			{children: this.credentials},
			cred => {
				//noinspection JSCheckFunctionSignatures
				if (!(cred.fqdn && cred.fqdn.match(regex))) {
					return false;
				}
				//noinspection RedundantIfStatementJS,JSUnresolvedVariable
				if (options.hasPrivateKey == true && !cred.hasKey('PRIVATE_KEY')) {
					return false;
				}
				else { //noinspection JSUnresolvedVariable
					if (options.hasPrivateKey == false && cred.hasKey('PRIVATE_KEY')) {
						return false;
					}
				}
				return true;
			}
		);
	}

	//noinspection JSUnusedGlobalSymbols
	addToStore(x509) {
		let credential = new Credential(this);
		credential.initFromX509(x509);
		this.addCredential(credential);
		return credential;
	}

	//noinspection JSUnusedGlobalSymbols
	/**
	 * @ignore
	 * @param {String} fqdn
	 * @param {String} parentFqdn
	 * @param {SignatureToken} token
	 * @returns {Promise.<Credential>}
	 */
	getNewCredentials(fqdn, parentFqdn, token) {

		return new Promise((resolve, reject) => {
				//noinspection JSDeprecatedSymbols
				let parentCreds     = this.getCredential(parentFqdn);
				let parentPublicKey = parentCreds && parentCreds.getPublicKeyNodeRsa();

				const loadCred = (metadata) => {
					let newCred = new Credential(this);

					newCred.initWithFqdn(fqdn, metadata);

					this.addCredential(newCred);

					newCred.saveCredentialsObject();

					//noinspection JSDeprecatedSymbols
					let cred = this.getCredential(fqdn);

					cred ? resolve(cred) : reject(`Credential not loaded`);

				};

				if (parentCreds && parentPublicKey) {
					if (parentCreds.checkSignature(token)) {
						loadCred({parent_fqdn: parentFqdn, fqdn: fqdn});
					}
				} else {
					this.getRemoteCreds(parentFqdn).then(
						/**
						 * @param {RemoteCreds} data
						 * @returns {*}
						 */
						data => {
							let remoteCred = new Credential(this);
							remoteCred.initFromX509(data.x509, data.metadata);
							this.addCredential(remoteCred);

							if (remoteCred.checkSignature(token)) {
								loadCred(data.metadata);
							}

						}).catch(reject);
				}
			}
		);

	}; // returns a new Credential object.

	/**
	 * return metadata.json stored in public S3 bucket
	 * @ignore
	 * @param {String} fqdn
	 * @returns {Promise.<RemoteCreds>}
	 */
	getRemoteCreds(fqdn) {

		return new Promise((resolve, reject) => {

				/** @type {RemoteCreds} */
				let payload = {
					metadata: null,
					x509:     null
				};

				async.parallel(
					[
						function (callback) {
							let requestPath = config.CertEndpoint + '/' + fqdn + '/' + config.s3MetadataFileName;
							ProvisionApi.getRequest(requestPath, function (error, data) {
								if (!error) {
									payload.metadata = typeof(data) == "object" ? data : CommonUtils.parse(data);
									callback(null, data);
								}
								else {
									callback(error);
								}
							});
						},
						function (callback) {
							let requestPath = config.CertEndpoint + '/' + fqdn + '/' + config.CertFileNames.X509;
							ProvisionApi.getRequest(requestPath, function (error, data) {
								if (!error) {
									payload.x509 = typeof(data) == "object" && data.hasOwnProperty("message") ? data.message : data;
									callback(null, data);
								}
								else {
									callback(error);
								}
							});
						}

					],
					function (error) {
						if (error) {
							logger.error(`Get remote creds error ${BeameLogger.formatError(error)}`);
							reject(error, null);
							return;
						}

						resolve(payload);

					}
				);

			}
		);
	}

}

<<<<<<< HEAD
=======
//noinspection JSDeprecatedSymbols
BeameStoreV2.prototype.getCredential = util.deprecate(
	BeameStoreV2.prototype.getCredential,
	'BeameStoreV2#getCredential is deprecated. Use BeameStoreV2#find instead. Use --trace-deprecation NodeJS flag for trace.'
);

>>>>>>> 7bcf9f1f
module.exports = BeameStoreV2;<|MERGE_RESOLUTION|>--- conflicted
+++ resolved
@@ -222,10 +222,8 @@
 				if (options.hasPrivateKey == true && !cred.hasKey('PRIVATE_KEY')) {
 					return false;
 				}
-				else { //noinspection JSUnresolvedVariable
-					if (options.hasPrivateKey == false && cred.hasKey('PRIVATE_KEY')) {
-						return false;
-					}
+				else if (options.hasPrivateKey == false && cred.hasKey('PRIVATE_KEY')) {
+					return false;
 				}
 				return true;
 			}
@@ -359,13 +357,4 @@
 
 }
 
-<<<<<<< HEAD
-=======
-//noinspection JSDeprecatedSymbols
-BeameStoreV2.prototype.getCredential = util.deprecate(
-	BeameStoreV2.prototype.getCredential,
-	'BeameStoreV2#getCredential is deprecated. Use BeameStoreV2#find instead. Use --trace-deprecation NodeJS flag for trace.'
-);
-
->>>>>>> 7bcf9f1f
 module.exports = BeameStoreV2;