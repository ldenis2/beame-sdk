--- conflicted
+++ resolved
@@ -447,11 +447,7 @@
 		    fqdn        = credential.fqdn;
 
 		if (this.credentials[fqdn]) {
-<<<<<<< HEAD
-			logger.warn(`Credentials for fqdn ${fqdn} are already present`);
-=======
 			logger.info(`Credentials for fqdn ${fqdn} are already present`);
->>>>>>> d8000211
 			return;
 		}
 
@@ -589,8 +585,10 @@
 				if (options.hasPrivateKey == true && !cred.hasKey('PRIVATE_KEY')) {
 					return false;
 				}
-				else if (options.hasPrivateKey == false && cred.hasKey('PRIVATE_KEY')) {
-					return false;
+				else { //noinspection JSUnresolvedVariable
+					if (options.hasPrivateKey == false && cred.hasKey('PRIVATE_KEY')) {
+						return false;
+					}
 				}
 
 				// noinspection JSUnresolvedVariable
