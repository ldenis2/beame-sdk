
# What does Beame.io SDK do for you?

##  Beame.io SDK provides you with easy-to-use tools to access a device without a public IP address, with SSL certificates issued specifically for the device.  We also make it easy and fast to programatically obtain publicly trusted certs and use them as needed for any purpose. 

<<<<<<< HEAD
You can expose your local machine, deploy a service literally without network configation, and possibly remove public access to a DMZ. 
=======
You can expose your local machine, deploy a service literally without any network configation, and now you can host a public server without a DMZ
>>>>>>> bca543fc

The certificates are signed by a publicly trusted CA, similar to any other site that uses HTTPS.

You get:

1. A hostname (*Common Name* in the certificate) that is under Beame's domain.
2. A matching certificate.
<<<<<<< HEAD
3. A pair of keys, of course!


Credentials, that you create while using Beame SDK, can be used for TLS on your server, or any other relevant purpose, such as authentication and encryption.  
Beame.io *provisioning* handles ... the provisioning of certificates.


## Beame.io provides you with a tunneling service

=======

Of course the cert fits the private key that was generated locally on your device J.

Credentials that you create using Beame SDK can be used for TLS on your server, or any other relevant purpose, such as authentication and encryption.  
Beame.io *provisioning* handles ... the provisioning of certificates.


## Getting Started The Easy Way

1. Install Beame.io SDK by running `npm install -g beame-sdk`
2. Register as a [developer](https://registration.beameio.net/).
3. Copy a command from the email. It should look like this `beame creds createDeveloper --developerFqdn ndfxfyerylk6uvra.v1.beameio.net --uid 1d138bfc-4a37-48e7-a60d-0190037fda5f` 
4. Run `beame servers startFirstBeameNode` it will print out to you something that looks like this: 
		`Server started on https://fdddr5ggsyzhk6m8.v1.r.p.edge.eu-central-1b-1.v1.p.beameio.net this is a publicly accessible address`

5. Our demo has two features, chat, or file server:
	a. To access the chat just copy the URL to your browser. (Btw you can freely send it to other people on other networks, server is global TLS is real);
	b. To access the file share function open the url /shared ie. https://fdff......beameio.net/shared 
Enjoy!


## Beame.io provides you with a tunneling service

>>>>>>> bca543fc
Our tunnel servers (the *edge servers*) allow routing of traffic to your servers even when your servers don't have routable IPs.

## Beame.io network diagram

Please note that this diagram was designed to show how the service works. It's important to understand that Beame SSL proxies are transparent; data passes through them without being touched.

![Network diagram](readme-net-diag-small.png)

[See larger network diagram](readme-net-diag-large.png)

<<<<<<< HEAD
## Getting Started The Easy Way

1. Install Beame.io SDK by running `npm install -g beame-sdk`
2. Register as a [developer](https://registration.beameio.net/).
2. Put in your name and email, and wait for a confirmation email.
3. In the confirmation email, you should see a command that looks like this, run it:
=======
>>>>>>> bca543fc

 	`beame creds createDeveloper --developerFqdn nc6qd6e6w0vd8hw5.v1.beameio.net --uid XXXXX-5a45-4165-a3cb-fb4060e46671`

## Steps to use Beame.io SDK

At the end of each of the following steps you will be provided with a hostname under Beame's domain and a matching publicly trusted x509 certificate. The keys for the certificates are generated and stored locally on your computer. The keys do not leave your computer (unless you intentionally export them).

1. [Create an *atom* (an application) under the *developer*](#to-create-new-atom-under-current-developer)
1. [Create an *edge client* (a user server) under the *atom*](#edgeclient-level-commands)
2. [See full copy-paste example](#copy-paste-example-of-creation-of-full-stack-of-credntials-and-running-of-https-server-with-express-support)  or see example in example folder

At this point you can proceed with any of the following actions:

* Run a server (aka *edge client*) with a publicly trusted x509 certificate
* Sign arbitrary data with any of your certificates
* Check signatures of arbitrary data
* Encrypt arbitrary data so that only a specified entity can decrypt it
* Decrypt arbitrary data that was sent to one of the entities you own (encrypted with one of your public keys)

## Beame.io SDK Bash shell

Bash completion is available, run `beame` to see instructions.

## If current shell version does not support auto completion, please follow instructions below (mostly relevant for MacOS):
First ensure that your bash version is 4.3 or higher (`echo $BASH_VERSION`). If not - upgrade it. Take care to replace *4.3.46* from snippets below by your new bash version:  
	`brew update && brew install bash`  
Add new shell to available shells:  
    `sudo bash -c 'echo /usr/local/Cellar/bash/4.3.46/bin/bash >> /etc/shells'`  
Change to the new shell:  
    `chsh -s /usr/local/Cellar/bash/4.3.46/bin/bash`  

Open new terminal and run:
```
brew tap homebrew/versions
brew rm bash-completion
brew install bash-completion2
```
Add following instructions to your `.bashrc` file (if you don't have `.bash_profile` in your *Home* directory, create one :)

    if [ -f $(brew --prefix)/share/bash-completion/bash_completion ]; then
        . $(brew --prefix)/share/bash-completion/bash_completion
    fi

    source /usr/local/lib/node_modules/beame-sdk/src/cli/completion.sh

Open new terminal and begin using beame-sdk cli with auto-completion.

## Beame.io SDK environment variables

* `BEAME_DIR` (defaults to `~/.beame`) - Beame.io SDK data directory - all created credentials

## Beame.io SDK data directory

The structure of the Beame data folder is an implementation detail. You should not work with it directly. Use provided APIs or CLI to store and retrieve the data.

## Beame.io CLI

If you have completed the "Getting Started The Easy Way" above, you can feel free to use all of what's described below.
At any moment, using beame-sdk, you can see all credentials you currently own by running:
	`beame creds show`

### Beame.io CLI - credentials

The following commands are used for acquiring and manipulating certificates.

* `beame creds list [--type {developer|atom|edgeclient}] [--fqdn fqdn] [--format {text|json}]` - list certificates
* `beame creds show [--type {developer|atom|edgeclient}] [--fqdn fqdn] [--format {text|json}]` - show certificate details
* `beame creds createAtom --developerFqdn developerFqdn --atomName atomName [--format {text|json}]` - create *atom* entity under current *developer*
* `beame creds createEdgeClient --atomFqdn atomFqdn [--format {text|json}]` - create *edge client* entity under the given *atom*
* `beame creds renew [--type {developer|atom|edgeclient}] [--fqdn fqdn]`
* `beame creds purge [--type {developer|atom|edgeclient}] [--fqdn fqdn]`

### Beame.io CLI - running test server

* `beame servers HttpsServerTestStart --edgeClientFqdn edgeClientFqdn` - run a HTTPS server for the specified hostname

### Beame.io CLI - encryption

* `beame crypto encrypt [--data data] [--fqdn fqdn]` - encrypts the given data so that only the owner of the specified entity can decrypt it
* `beame crypto decrypt [--fqdn fqdn] [--data data]` - decrypts the given data. You must be the owner of the given entity
* `beame crypto sign [--data data] [--fqdn fqdn]` - signs the given data as the specified entity
* `beame crypto checkSignature [--fqdn fqdn] [--data data] --signature signature` - verifies the correctness of the signature

##############################################################################
#                            Beame.io NodeJS API                           

###The idea behind the Node.js SDK APIs is that you can employ Beame.io CLI functionality in your own Node.js project.
###Receive publicly trusted cert with a pseudo-random routable hostname and run your new SSL server in the same flow (or later, whenever you see it fit).

Current SDK release intends extensive CLI usage (see description above). So Node.js APIs provide a high level of access.  
Be aware that API on each level requires credentials created on previous/higher level:  
To use any API from beame-sdk include
```
var beameSDK = require ("beame-sdk");
```
##   atom level commands
###  Requires developer credentials (developer fqdn/hostname) + atomName (your application name)
###  To create new atom under current developer:
```
<<<<<<< HEAD
    beameSDK.creds.createAtom(devHostname,appName, amount, function(data){//amount - number of atoms to create
=======
    beameSDK.creds.createAtom(devHostname, atomName, amount, function(data){//amount - number of atoms to create
>>>>>>> bca543fc
        //atom level hostname returned in: <data.hostname>
    });
```
##   edgeClient level commands
###  Requires atom credentials (atom fqdn/hostname). atomHostName - app level hostname created in previous step
###  To create new edgeClient under current atom:
```
    beameSDK.creds.createEdgeClient(atomHostname, amount, function(data){//amount - number of edgeClient to create
        //edge level hostname returned in: <data.hostname>
    });
```
###Beame-sdk provides an example https server that allows Beame client to build and run fully a functional https server with express support and with credentials created in steps described above

Export environment variable 'BEAME_PROJ_YOURPROJECTNAME' with value of edge-client-hostname (edgeClientFqdn)
In your server main.js create your server with following command:
```
    	var BeameServer = beameSDK.BaseHttpsServer.SampleBeameServer(host, PROJECT_NAME, appExpress,
        function (data, app) {
            //your code
        });
```
### Input parameters:
*`host` - edge hostName (pass <null> if you use environment variable - see below)  
*`PROJECT_NAME` - name of environment variable that contains edgeClient hostname (pass <null> if you provided full hostname in first parameter)  
*`appExpress` - express object. If you don't need express in your application, pass <null>  
*`function(data,app){}` - callback, returned app - created http object

# Copy-paste example of creation of full-stack of credentials and running of https server with express support
## Steps to take before you run below code:

1. Create web page with your preferred software (like Keynote -> export HTML on Mac).  
2. Store your new web page in `public` folder in directory of your future web server.  
3. Run `npm init` in project directory (*enter* to all options that *npm* asks)  
4. In same location install `npm install beame-sdk --save`  
5. Install *express* package by `npm install express --save`   
6. Create index.js and copy-paste into it code below.
```
"use strict";
var beameSDK = require ("beame-sdk");
var express = require('express');
var devHostname = "put-here-Hostname-you-got-when-creating-developer";
var appName = "MyBeameTestServer";
var appExpress = express();
var edgeHostname;
appExpress.use(express.static(__dirname + '/public'));

var runTestBeameServer = function(){
    beameSDK.BaseHttpsServer.SampleBeameServer(edgeHostname, null, appExpress, function (data, app) {
        console.log('Server started on: https://'+edgeHostname);
        appExpress.get('/', function(req, res) {
            res.sendFile(path.join(__dirname + '/index.html'));
        });
            // process http events here with <app> if needed
    });
};

beameSDK.creds.createAtom(devHostname,appName, 1, function(data){
	console.log('Just created atom with host:'+data.hostname);
	beameSDK.creds.createEdgeClient(data.hostname, 1, function(edgeData){
		edgeHostname = edgeData.hostname;
		console.log('Congrats! My new hostname is: '+ edgeHostname);
		setTimeout(runTestBeameServer, 2000);//JIC - wait dns to update
	});
});
```
7. Run it with `node index.js`  
8. In console output you will see something like:  
`Server started on: https://h3a6ipg1jz95x35n.v1.r.p.edge.eu-central-1b-1.v1.p.beameio.net`
`{ Hostname: 'h3a6ipg1jz95x35n.v1.r.p.edge.eu-central-1b-1.v1.p.beameio.net' }`  

9. Go to web brower and direct it to your new secure web server by copying https://*hostname* from console output  
That's it. You have your own https server running on your local machine, accessible from anywhere in the world :)

#Copy-paste example of https server with express support

Below code snippet is actually a part of the larger code above. So it requires all needed installations (npm/express/beame-sdk/placing-html-files-in-*public*-folder) to be performed prior to run.  
In order to see credentials that you have created, use `beame creds list` in terminal. *Hostname*, that is listed in row named *edgeclient* ,is the one, that you'll need to provide to *SampleBeameServer* as *hostname*.

```
"use strict";
var beameSDK = require ("beame-sdk");
var express = require('express');
var appExpress = express();
var hostname = "h3a6ipg1jz95x35n.v1.r.p.edge.eu-central-1b-1.v1.p.beameio.net";
appExpress.use(express.static(__dirname + '/public'));

var runTestBeameServer = function(){
    beameSDK.BaseHttpsServer.SampleBeameServer(hostname, null, appExpress, function (data, app) {
        console.log('Server started on: https://'+hostname);
    });
};
runTestBeameServer();
```<|MERGE_RESOLUTION|>--- conflicted
+++ resolved
@@ -3,11 +3,7 @@
 
 ##  Beame.io SDK provides you with easy-to-use tools to access a device without a public IP address, with SSL certificates issued specifically for the device.  We also make it easy and fast to programatically obtain publicly trusted certs and use them as needed for any purpose. 
 
-<<<<<<< HEAD
-You can expose your local machine, deploy a service literally without network configation, and possibly remove public access to a DMZ. 
-=======
 You can expose your local machine, deploy a service literally without any network configation, and now you can host a public server without a DMZ
->>>>>>> bca543fc
 
 The certificates are signed by a publicly trusted CA, similar to any other site that uses HTTPS.
 
@@ -15,17 +11,6 @@
 
 1. A hostname (*Common Name* in the certificate) that is under Beame's domain.
 2. A matching certificate.
-<<<<<<< HEAD
-3. A pair of keys, of course!
-
-
-Credentials, that you create while using Beame SDK, can be used for TLS on your server, or any other relevant purpose, such as authentication and encryption.  
-Beame.io *provisioning* handles ... the provisioning of certificates.
-
-
-## Beame.io provides you with a tunneling service
-
-=======
 
 Of course the cert fits the private key that was generated locally on your device J.
 
@@ -49,7 +34,6 @@
 
 ## Beame.io provides you with a tunneling service
 
->>>>>>> bca543fc
 Our tunnel servers (the *edge servers*) allow routing of traffic to your servers even when your servers don't have routable IPs.
 
 ## Beame.io network diagram
@@ -60,17 +44,6 @@
 
 [See larger network diagram](readme-net-diag-large.png)
 
-<<<<<<< HEAD
-## Getting Started The Easy Way
-
-1. Install Beame.io SDK by running `npm install -g beame-sdk`
-2. Register as a [developer](https://registration.beameio.net/).
-2. Put in your name and email, and wait for a confirmation email.
-3. In the confirmation email, you should see a command that looks like this, run it:
-=======
->>>>>>> bca543fc
-
- 	`beame creds createDeveloper --developerFqdn nc6qd6e6w0vd8hw5.v1.beameio.net --uid XXXXX-5a45-4165-a3cb-fb4060e46671`
 
 ## Steps to use Beame.io SDK
 
@@ -168,11 +141,7 @@
 ###  Requires developer credentials (developer fqdn/hostname) + atomName (your application name)
 ###  To create new atom under current developer:
 ```
-<<<<<<< HEAD
-    beameSDK.creds.createAtom(devHostname,appName, amount, function(data){//amount - number of atoms to create
-=======
     beameSDK.creds.createAtom(devHostname, atomName, amount, function(data){//amount - number of atoms to create
->>>>>>> bca543fc
         //atom level hostname returned in: <data.hostname>
     });
 ```
