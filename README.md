##### THIS IS ABOUT TO BE RELEASED. OR IT ALREADY IS. IF YOU ARE INTERESTED IN 
##### BEING ONE OF THE FIRST ONES TO USE THE SDK: CONTACT LISA@BEAME.IO

# What does Beame.io SDK do for you?

##  Beame.io SDK provides you with easy-to-use tools to receive and use x509 (aka SSL/TLS) certificates

The certificates are signed by a publicly trusted CA, similar to any other site that uses HTTPS.
You get:

1. A hostname (*Common Name* in the certificate) that is under Beame's domain.
2. A matching certificate.
3. A pair of keys of course

Beame.io *provisioning* handles ... the provisioning of certificates.
These certificates can be used for HTTPS on your server or any other relevant purpose, such as authentication and encryption.

## Beame.io provides you with a tunnelling service

Our tunnel servers (the *edge servers*) allow routing of traffic to your servers even when your servers don't have a routable IPs.

## Getting Started The Easy Way 

1. run npm install -g beame-sdk
2. Go to https://registration.beameio.net/ with a regular web browser.
2. Put in your name and email, and wait for a confirmation email. 
3. In the confirmation email, you should see a command that looks like this, run it, 
 	`beame creds createDeveloper --developerFqdn nc6qd6e6w0vd8hw5.v1.beameio.net --uid XXXXX-5a45-4165-a3cb-fb4060e46671`  
	
## Beame.io network diagram

Please note, that this diagram, was designed to show how the service works. Important to understand, that beame SSL proxies are transparent, data passes thru them without being touched. 

![Network diagram](readme-net-diag-small.png)

[See larger network diagram](readme-net-diag-large.png)

## Steps to use Beame.io SDK

At the end of each of the following steps you will be provided with a hostname under Beame's domain and a matching publicly trusted x509 certificate. The keys for the certificates are generated and stored locally on your computer. The keys do not leave your computer (unless you intentionally export them).

1. Register as a *developer*
1. Create an *atom* (an application) under the *developer*
1. Create an *edge client* (a user server) under the *atom*

At this point you can proceed with any of the following actions:

* Run a server (aka *edge client*) with a publicly trusted x509 certificate
* Sign arbitrary data with any of your certificates
* Check signatures of arbitrary data
* Encrypt arbitrary data so that only a specified entity can decrypt it
* Decrypt arbitrary data, that was sent to one of the entities you own (encrypted with one of your public keys)

# Beame.io SDK

# Installing Beame.io SDK

	npm install -g beame-sdk

Bash completion is available, run `beame` to see instructions.

## If current shell version does not support auto completion, please follow instructions below (mostly relevant for MacOS):
First ensure, that your bash version is 4.3 or higher. If not - upgrade it.

    sudo bash -c 'echo /usr/local/bin/bash >> /etc/shells'
Change to the new shell
    chsh -s /usr/local/bin/bash 

Next run in terminal:

    brew tap homebrew/versions
    brew rm bash-completion
    brew install bash-completion2

Add following instructions to your .bashrc file:

    if [ -f $(brew --prefix)/share/bash-completion/bash_completion ]; then
        . $(brew --prefix)/share/bash-completion/bash_completion
    fi

    source /usr/local/lib/node_modules/beame-sdk/src/cli/completion.sh

## Beame.io SDK environment variables

* `BEAME_DIR` (defaults to `~/.beame`) - Beame.io SDK data directory - all created credentials

## Beame.io SDK data directory

The structure of the Beame data folder is an implementation detail. You should not work with it directly. Use provided APIs or CLI to store and retrieve the data.

## Beame.io CLI

If you have completed the "Getting Started The Easy Way" above, you can feel free to use all what's described below
At any moment, using beame-sdk, you can see all credentials you currently own, by running:
	`beame creds show`

### Beame.io CLI - credentials

The following commands are used for acquiring and manipulating certificates.

* `beame creds list [--type {developer|atom|edgeclient}] [--fqdn fqdn] [--format {text|json}]` - list certificates
* `beame creds show [--type {developer|atom|edgeclient}] [--fqdn fqdn] [--format {text|json}]` - show certificate details
* `beame creds createAtom --developerFqdn developerFqdn --atomName atomName [--format {text|json}]` - create *atom* entity under current *developer*
* `beame creds createEdgeClient --atomFqdn atomFqdn [--format {text|json}]` - create *edge client* entity under the given *atom*
* `beame creds renew [--type {developer|atom|edgeclient}] [--fqdn fqdn]`
* `beame creds purge [--type {developer|atom|edgeclient}] [--fqdn fqdn]`

### Beame.io CLI - running test server

* `beame servers HttpsServerTestStart --edgeClientFqdn edgeClientFqdn` - run a HTTPS server for the specified hostname

### Beame.io CLI - encryption

* `beame crypto encrypt [--data data] [--fqdn fqdn]` - encrypts the given data so that only the owner of the specified entity can decrypt it
* `beame crypto decrypt [--fqdn fqdn] [--data data]` - decrypts the given data. You must be the owner of the given entity
* `beame crypto sign [--data data] [--fqdn fqdn]` - signes the given data as the specified entity
* `beame crypto checkSignature [--fqdn fqdn] [--data data] --signature signature` - verifies the correctness of the signature

##############################################################################
#                            Beame.io NodeJS API                           

###The idea behind the node.js sdk APIs is that you can employ Beame.io CLI functionality in your own node js project. 
###Receive publicly trusted cert with pseudo-random routable hostname and run your new SSL server in the same flow (or later, whenever you see it fit).

Provided APIs should be used after you have performed first two steps described above:
global npm install beame-sdk and email based developer creation.

Exported nodeJS APIs allow creation of 2 levels of credentials:
- atom - application under developer
- edgeClient - host under atom, intended to be exposed to the outer world

Current SDK release indends extensive CLI usage (see description above). So nodeJS APIs provide high level of access.  
Be aware, that API on each level require credentials created on previous/higher level:  
To use any API from beame-sdk include
```
var beameSDK = require ("beame-sdk");
```
##   atom level commands
###  Requires developer credentials (developer fqdn/hostname) + appName (your application name)
###  To create new atom under current developer:
```
    beameSDK.creds.createAtom(devHostname,appName, amount, function(data){//amount - number of atoms to create
        //atom level hostname returned in: <data.hostname>
    });
```
##   edgeClient level commands
###  Requires atom credentials (atom fqdn/hostname). appHostName - atom level hostname created in previous step
###  To create new edgeClient under current atom:
```
    beameSDK.creds.createEdgeClient(atomHostname, amount, function(data){//amount - number of edgeClient to create
        //edge level hostname returned in: <data.hostname>
    });
```
###Beame-sdk provides example https server, that allows beame client to build and run fully functional https server with express support and with credentials created in steps described above

Export environment variable 'BEAME_PROJ_YOURPROJECTNAME' with value of edge-client-hostname (edgeClientFqdn)
In your server main.js create your server with following command:
```
    	var BeameServer = beameSDK.BaseHttpsServer.SampleBeameServer(host, PROJECT_NAME, appExpress,
        function (data, app) {
            //your code
        });
```
### Input parameters:
*`host` - edge hostName (pass <null> if you use environment variable - see below)  
*`PROJECT_NAME` - name of environment variable that contains edgeClient hostname (pass <null> if you provided full hostname in first parameter)  
*`appExpress` - express object. If you don't need express in your pplication, pass <null>  
*`function(data,app){}` - callback, returned app - created http object

# Copy-paste example of https server with express support 
## Steps to take before you run below code:
Register as developer in: `https://registration.beameio.net/`  
Upon receiving confirmation e-mail, copy-paste-run a command provided in e-mail body, should look like:  
`beame creds createDeveloper --developerFqdn nc6qd6e6w0vd8hw5.v1.beameio.net --uid XXXXX-5a45-4165-a3cb-fb4060e46671` 
Create web page with you preferred software (like Keynote -> export HTML on Mac).  
Store your new web page in `public` folder in directory of your future web server.  
In same location install `npm install beame-sdk`  
Create index.js and copy-paste into it code below.  
Run it with `node index.js`  
In console output you will see something like:  
`Server started on: https://h3a6ipg1jz95x35n.v1.r.p.edge.eu-central-1b-1.v1.p.beameio.net`
`{ Hostname: 'h3a6ipg1jz95x35n.v1.r.p.edge.eu-central-1b-1.v1.p.beameio.net' }`  
<<<<<<< HEAD
Go to web brower and direct it to your new secure web server by copying https://*hostname* from console output  
=======

Go to web brower and direct it to your new secure web server by adding `https://` to the Hostname from console output.  
>>>>>>> a015f15d
That's that. You have your own https server running on your local machine, available from allover the world :)
```
"use strict";
var beameSDK = require ("beame-sdk");
var express = require('express');
var devHostname = "put-here-developer-name-you-got-from-creating-developer";
var appName = "BeameTestServer16";
var appExpress = express();
var edgeHostname;
appExpress.use(express.static(__dirname + '/public'));

var runTestBeameServer = function(){
    beameSDK.BaseHttpsServer.SampleBeameServer(edgeHostname, null, appExpress, function (data, app) {
        console.log('Server started on: https://'+edgeHostname);
        appExpress.get('/', function(req, res) {
            res.sendFile(path.join(__dirname + '/index.html'));
        });
            // process http events here with <app> if needed
    });
};

beameSDK.creds.createAtom(devHostname,appName, 1, function(data){
    {
		console.log('Just created atom with host:'+data.hostname);
        beameSDK.creds.createEdgeClient(data.hostname, 1, function(edgeData){
            {
                edgeHostname = edgeData.hostname;
				console.log('Congrats! My new hostname is: '+ edgeHostname);
                setTimeout(runTestBeameServer, 2000);//JIC - wait dns to update
            }
        });
    }
});
```<|MERGE_RESOLUTION|>--- conflicted
+++ resolved
@@ -169,6 +169,7 @@
 
 # Copy-paste example of https server with express support 
 ## Steps to take before you run below code:
+Install Beame SDK by running in terminal:`npm install beame-sdk -g`  
 Register as developer in: `https://registration.beameio.net/`  
 Upon receiving confirmation e-mail, copy-paste-run a command provided in e-mail body, should look like:  
 `beame creds createDeveloper --developerFqdn nc6qd6e6w0vd8hw5.v1.beameio.net --uid XXXXX-5a45-4165-a3cb-fb4060e46671` 
@@ -180,19 +181,17 @@
 In console output you will see something like:  
 `Server started on: https://h3a6ipg1jz95x35n.v1.r.p.edge.eu-central-1b-1.v1.p.beameio.net`
 `{ Hostname: 'h3a6ipg1jz95x35n.v1.r.p.edge.eu-central-1b-1.v1.p.beameio.net' }`  
-<<<<<<< HEAD
+
 Go to web brower and direct it to your new secure web server by copying https://*hostname* from console output  
-=======
 
 Go to web brower and direct it to your new secure web server by adding `https://` to the Hostname from console output.  
->>>>>>> a015f15d
 That's that. You have your own https server running on your local machine, available from allover the world :)
 ```
 "use strict";
 var beameSDK = require ("beame-sdk");
 var express = require('express');
 var devHostname = "put-here-developer-name-you-got-from-creating-developer";
-var appName = "BeameTestServer16";
+var appName = "MyBeameTestServer";
 var appExpress = express();
 var edgeHostname;
 appExpress.use(express.static(__dirname + '/public'));
