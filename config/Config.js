--- conflicted
+++ resolved
@@ -18,13 +18,8 @@
 const PinAtomPKbyDefault        = false;
 
 const EnvProfile = {
-<<<<<<< HEAD
 	Name : 'Dev',
 	FqdnPattern: '.p.'
-=======
-	Name:        'Dev',
-	FqdnPattern: '.d.'
->>>>>>> 1adf151d
 };
 
 /** @const {String} **/
